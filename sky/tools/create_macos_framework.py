#!/usr/bin/env python3
#
# Copyright 2013 The Flutter Authors. All rights reserved.
# Use of this source code is governed by a BSD-style license that can be
# found in the LICENSE file.

import argparse
import subprocess
import shutil
import sys
import os

from create_xcframework import create_xcframework

buildroot_dir = os.path.abspath(
    os.path.join(os.path.realpath(__file__), '..', '..', '..', '..')
)

DSYMUTIL = os.path.join(
    os.path.dirname(__file__), '..', '..', '..', 'buildtools', 'mac-x64',
    'clang', 'bin', 'dsymutil'
)

out_dir = os.path.join(buildroot_dir, 'out')


def main():
  parser = argparse.ArgumentParser(
      description='Creates FlutterMacOS.framework for macOS'
  )

  parser.add_argument('--dst', type=str, required=True)
  parser.add_argument('--arm64-out-dir', type=str, required=True)
  parser.add_argument('--x64-out-dir', type=str, required=True)
  parser.add_argument('--strip', action="store_true", default=False)
  parser.add_argument('--dsym', action="store_true", default=False)

  args = parser.parse_args()

  dst = (
      args.dst
      if os.path.isabs(args.dst) else os.path.join(buildroot_dir, args.dst)
  )
  arm64_out_dir = (
      args.arm64_out_dir if os.path.isabs(args.arm64_out_dir) else
      os.path.join(buildroot_dir, args.arm64_out_dir)
  )
  x64_out_dir = (
      args.x64_out_dir if os.path.isabs(args.x64_out_dir) else
      os.path.join(buildroot_dir, args.x64_out_dir)
  )

  fat_framework = os.path.join(dst, 'FlutterMacOS.framework')
  arm64_framework = os.path.join(arm64_out_dir, 'FlutterMacOS.framework')
  x64_framework = os.path.join(x64_out_dir, 'FlutterMacOS.framework')

  arm64_dylib = os.path.join(arm64_framework, 'FlutterMacOS')
  x64_dylib = os.path.join(x64_framework, 'FlutterMacOS')

  if not os.path.isdir(arm64_framework):
    print('Cannot find macOS arm64 Framework at %s' % arm64_framework)
    return 1

  if not os.path.isdir(x64_framework):
    print('Cannot find macOS x64 Framework at %s' % x64_framework)
    return 1

  if not os.path.isfile(arm64_dylib):
    print('Cannot find macOS arm64 dylib at %s' % arm64_dylib)
    return 1

  if not os.path.isfile(x64_dylib):
    print('Cannot find macOS x64 dylib at %s' % x64_dylib)
    return 1

  if not os.path.isfile(DSYMUTIL):
    print('Cannot find dsymutil at %s' % DSYMUTIL)
    return 1

  shutil.rmtree(fat_framework, True)
  shutil.copytree(arm64_framework, fat_framework, symlinks=True)

  fat_framework_binary = os.path.join(
      fat_framework, 'Versions', 'A', 'FlutterMacOS'
  )

  # Create the arm64/x64 fat framework.
  result = subprocess.run([
      'lipo', arm64_dylib, x64_dylib, '-create', '-output', fat_framework_binary
  ])
  if result.returncode != 0:
    print(
        'Error processing command with stdout[%s] and stderr[%s]' %
        (result.stdout, result.stderr)
    )
    return 1
  process_framework(dst, args, fat_framework, fat_framework_binary)

def embed_codesign_configuration(config_path, content):
  with open(config_path, 'w') as f:
    f.write(content)

def process_framework(dst, args, fat_framework, fat_framework_binary):
  if args.dsym:
    dsym_out = os.path.splitext(fat_framework)[0] + '.dSYM'
    subprocess.check_call([DSYMUTIL, '-o', dsym_out, fat_framework_binary])
    subprocess.check_call([
        'zip', '-r',
        '%s/FlutterMacOS.dSYM.zip' % dst,
        '%s/FlutterMacOS.dSYM/Contents' % dst
    ])

  if args.strip:
    # copy unstripped
    unstripped_out = os.path.join(dst, 'FlutterMacOS.unstripped')
    shutil.copyfile(fat_framework_binary, unstripped_out)

    subprocess.check_call(["strip", "-x", "-S", fat_framework_binary])

<<<<<<< HEAD
  macos_filepath_with_entitlements = ''
  macos_filepath_without_entitlements = 'FlutterMacOS.framework.zip/Versions/A/FlutterMacOS'

  embed_codesign_configuration(
      os.path.join(dst, 'entitlements.txt'), macos_filepath_with_entitlements
  )

  embed_codesign_configuration(
      os.path.join(dst, 'without_entitlements.txt'),
      macos_filepath_without_entitlements
  )

  # Zip FlutterMacOS.framework.
  subprocess.check_call([
      'zip', '-r', 'FlutterMacOS.framework.zip', 'FlutterMacOS.framework', 'entitlements.txt',
      'without_entitlements.txt',
  ],
                        cwd=dst)

=======
>>>>>>> ebf65036

if __name__ == '__main__':
  sys.exit(main())<|MERGE_RESOLUTION|>--- conflicted
+++ resolved
@@ -117,7 +117,6 @@
 
     subprocess.check_call(["strip", "-x", "-S", fat_framework_binary])
 
-<<<<<<< HEAD
   macos_filepath_with_entitlements = ''
   macos_filepath_without_entitlements = 'FlutterMacOS.framework.zip/Versions/A/FlutterMacOS'
 
@@ -137,8 +136,6 @@
   ],
                         cwd=dst)
 
-=======
->>>>>>> ebf65036
 
 if __name__ == '__main__':
   sys.exit(main())