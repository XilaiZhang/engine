--- conflicted
+++ resolved
@@ -35,49 +35,8 @@
     "//third_party/dart/runtime/bin:dart_io_api",
     "//third_party/skia",
   ]
-<<<<<<< HEAD
 
   metadata = {
     entitlement_file_path = [ "flutter_tester" ]
   }
-}
-
-# A second tester binary with SUPPORT_FRACTIONAL_TRANSLATION enabled
-# and the raster cache disabled.
-executable("testing_fractional_translation") {
-  output_name = "flutter_tester_fractional_translation"
-
-  public_configs = [
-    "//flutter:config",
-    "//flutter:export_dynamic_symbols",
-  ]
-
-  sources = [ "tester_main.cc" ]
-
-  if (is_win) {
-    libs = [
-      "psapi.lib",
-      "user32.lib",
-      "FontSub.lib",
-      "shlwapi.lib",
-    ]
-  }
-
-  defines = []
-
-  deps = [
-    "//flutter/assets",
-    "//flutter/common",
-    "//flutter/flow",
-    "//flutter/fml",
-    "//flutter/lib/snapshot",
-    "//flutter/shell/common",
-    "//flutter/shell/gpu:gpu_surface_software",
-    "//flutter/third_party/tonic",
-    "//third_party/dart/runtime:libdart_jit",
-    "//third_party/dart/runtime/bin:dart_io_api",
-    "//third_party/skia",
-  ]
-=======
->>>>>>> 94f1e09f
 }